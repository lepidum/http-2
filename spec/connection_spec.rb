require "helper"

describe HTTP2::Connection do
  before(:each) do
    @conn = Client.new
  end

  let(:f) { Framer.new }

  context "initialization and settings" do
    it "should raise error if first frame is not SETTINGS" do
      (FRAME_TYPES - [SETTINGS]).each do |frame|
        frame = set_stream_id(f.generate(frame), 0x0)
        expect { @conn.dup << frame }.to raise_error(ProtocolError)
      end

      expect { @conn << f.generate(SETTINGS) }.to_not raise_error
      @conn.state.should eq :connected
    end

    it "should raise error if SETTINGS stream != 0" do
      frame = set_stream_id(f.generate(SETTINGS), 0x1)
      expect { @conn << frame }.to raise_error(ProtocolError)
    end
  end

  context "settings synchronization" do
    it "should reflect outgoing settings when ack is received" do
      @conn.local_settings[:settings_header_table_size].should eq 4096
      @conn.settings(settings_header_table_size: 256)
      @conn.local_settings[:settings_header_table_size].should eq 4096

      ack = { type: :settings, stream: 0, payload: [], flags: [:ack] }
      @conn << f.generate(ack)

      @conn.local_settings[:settings_header_table_size].should eq 256
    end

    it "should reflect incoming settings when SETTINGS is received" do
      @conn.remote_settings[:settings_header_table_size].should eq 4096
      settings = SETTINGS.dup
      settings[:payload] = [[:settings_header_table_size, 256]]

      @conn << f.generate(settings)

      @conn.remote_settings[:settings_header_table_size].should eq 256
    end

    it "should send SETTINGS ACK when SETTINGS is received" do
      settings = SETTINGS.dup
      settings[:payload] = [[:settings_header_table_size, 256]]

      @conn.should_receive(:send) do |frame|
        frame[:type].should eq :settings
        frame[:flags].should eq [:ack]
        frame[:payload].should eq []
      end

      @conn << f.generate(settings)
    end
  end

  context "stream management" do
    it "should initialize to default stream limit (100)" do
      @conn.local_settings[:settings_max_concurrent_streams].should eq 100
    end

    it "should change stream limit to received SETTINGS value" do
      @conn << f.generate(SETTINGS)
      @conn.remote_settings[:settings_max_concurrent_streams].should eq 10
    end

    it "should count open streams against stream limit" do
      s = @conn.new_stream
      @conn.active_stream_count.should eq 0
      s.receive HEADERS
      @conn.active_stream_count.should eq 1
    end

    it "should not count reserved streams against stream limit" do
      s1 = @conn.new_stream
      s1.receive PUSH_PROMISE
      @conn.active_stream_count.should eq 0

      s2 = @conn.new_stream
      s2.send PUSH_PROMISE
      @conn.active_stream_count.should eq 0

      # transition to half closed
      s1.receive HEADERS
      s2.send HEADERS
      @conn.active_stream_count.should eq 2

      # transition to closed
      s1.receive DATA
      s2.send DATA
      @conn.active_stream_count.should eq 0
    end

    it "should not exceed stream limit set by peer" do
      @conn << f.generate(SETTINGS)

      expect {
        10.times do
          s = @conn.new_stream
          s.send HEADERS
        end
      }.to_not raise_error

      expect { @conn.new_stream }.to raise_error(StreamLimitExceeded)
    end

    it "should initialize stream with HEADERS priority value" do
      @conn << f.generate(SETTINGS)

      stream, headers = nil, HEADERS.dup
      headers[:weight] = 20
      headers[:stream_dependency] = 0
      headers[:exclusive] = false

      @conn.on(:stream) {|s| stream = s }
      @conn << f.generate(headers)

      stream.weight.should eq 20
    end
  end

  context "Headers pre/post processing" do
    it "should not concatenate multiple occurences of a header field with the same name" do
      input = [
        ["Content-Type", "text/html"],
        ["Cache-Control", "max-age=60, private"],
        ["Cache-Control", "must-revalidate"],
      ]
      expected = [
        ["content-type", "text/html"],
        ["cache-control", "max-age=60, private"],
        ["cache-control", "must-revalidate"],
      ]
      headers = []
      @conn.on(:frame) do |bytes|
        bytes.force_encoding('binary')
        # bytes[3]: frame's type field
        [1,5,9].include?(bytes[3].ord) and headers << f.parse(bytes)
      end

      stream = @conn.new_stream
      stream.headers(input)

      headers.size.should eq 1
      emitted = Decompressor.new.decode(headers.first[:payload])
      emitted.should match_array(expected)
    end

    it "should not split zero-concatenated header field values" do
      input = [
        ["cache-control", "max-age=60, private\0must-revalidate"],
        ["content-type", "text/html"],
        ["cookie", "a=b\0c=d; e=f"],
      ]
      expected = [
        ["cache-control", "max-age=60, private\0must-revalidate"],
        ["content-type", "text/html"],
        ["cookie", "a=b\0c=d; e=f"],
      ]

      result = nil
      @conn.on(:stream) do |stream|
        stream.on(:headers) {|h| result = h}
      end

      srv = Server.new
      srv.on(:frame) {|bytes| @conn << bytes}
      stream = srv.new_stream
      stream.headers(input)

      result.should eq expected

    end
  end

  context "flow control" do
    it "should initialize to default flow window" do
      @conn.remote_window.should eq DEFAULT_FLOW_WINDOW
    end

    it "should update connection and stream windows on SETTINGS" do
      settings, data = SETTINGS.dup, DATA.dup
      settings[:payload] = [[:settings_initial_window_size, 1024]]
      data[:payload] = 'x'*2048

      stream = @conn.new_stream

      stream.send HEADERS
      stream.send data
      stream.remote_window.should eq (DEFAULT_FLOW_WINDOW - 2048)
      @conn.remote_window.should  eq (DEFAULT_FLOW_WINDOW - 2048)

      @conn << f.generate(settings)
      @conn.remote_window.should  eq -1024
      stream.remote_window.should eq -1024
    end

    it "should initialize streams with window specified by peer" do
      settings = SETTINGS.dup
      settings[:payload] = [[:settings_initial_window_size, 1024]]

      @conn << f.generate(settings)
      @conn.new_stream.remote_window.should eq 1024
    end

    it "should observe connection flow control" do
      settings, data = SETTINGS.dup, DATA.dup
      settings[:payload] = [[:settings_initial_window_size, 1000]]

      @conn << f.generate(settings)
      s1 = @conn.new_stream
      s2 = @conn.new_stream

      s1.send HEADERS
      s1.send data.merge({payload: "x" * 900})
      @conn.remote_window.should eq 100

      s2.send HEADERS
      s2.send data.merge({payload: "x" * 200})
      @conn.remote_window.should eq 0
      @conn.buffered_amount.should eq 100

      @conn << f.generate(WINDOW_UPDATE.merge({stream: 0, increment: 1000}))
      @conn.buffered_amount.should eq 0
      @conn.remote_window.should eq 900
    end
  end

  context "framing" do
    it "should buffer incomplete frames" do
      settings = SETTINGS.dup
      settings[:payload] = [[:settings_initial_window_size, 1000]]
      @conn << f.generate(settings)

      frame = f.generate(WINDOW_UPDATE.merge({stream: 0, increment: 1000}))
      @conn << frame
      @conn.remote_window.should eq 2000

      @conn << frame.slice!(0,1)
      @conn << frame
      @conn.remote_window.should eq 3000
    end

    it "should decompress header blocks regardless of stream state" do
      req_headers = [
        ["content-length", "20"],
        ["x-my-header", "first"]
      ]

      cc = Compressor.new
      headers = HEADERS.dup
      headers[:payload] = cc.encode(req_headers)

      @conn << f.generate(SETTINGS)
      @conn.on(:stream) do |stream|
        stream.should_receive(:<<) do |frame|
          frame[:payload].should eq req_headers
        end
      end

      @conn << f.generate(headers)
    end

    it "should decode non-contiguous header blocks" do
      req_headers = [
        ["content-length", "15"],
        ["x-my-header", "first"]
      ]

      cc = Compressor.new
      h1, h2 = HEADERS.dup, CONTINUATION.dup

      # Header block fragment might not complete for decompression
      payload = cc.encode(req_headers)
      h1[:payload] = payload.slice!(0, payload.size/2) # first half
      h1[:stream] = 5
      h1[:flags] = []

      h2[:payload] = payload # the remaining
      h2[:stream] = 5

      @conn << f.generate(SETTINGS)
      @conn.on(:stream) do |stream|
        stream.should_receive(:<<) do |frame|
          frame[:payload].should eq req_headers
        end
      end

      @conn << f.generate(h1)
      @conn << f.generate(h2)
    end

    it "should require that split header blocks are a contiguous sequence" do
      headers, continutation = HEADERS.dup, CONTINUATION.dup
      headers[:flags] = []

      @conn << f.generate(SETTINGS)
      @conn << f.generate(headers)
      (FRAME_TYPES - [CONTINUATION]).each do |frame|
        expect { @conn << f.generate(frame) }.to raise_error(ProtocolError)
      end
    end

    it "should raise connection error on encode exception" do
      @conn << f.generate(SETTINGS)
      stream = @conn.new_stream

      expect {
        stream.headers({"name" => Float::INFINITY})
      }.to raise_error(CompressionError)
    end

    it "should raise connection error on decode exception" do
      @conn << f.generate(SETTINGS)
<<<<<<< HEAD
      frame = f.generate(HEADERS.dup)
      @conn.instance_eval{@framer}.should_receive(:parse).and_raise(CompressionError.new)
=======
      frame = f.generate(DATA.dup) # Receiving DATA on unopened stream 1 is an error.
>>>>>>> 2c196cf1
      expect { @conn << frame }.to raise_error(ProtocolError)
    end

    it "should emit encoded frames via on(:frame)" do
      bytes = nil
      @conn.on(:frame) {|d| bytes = d }
      @conn.settings(settings_max_concurrent_streams: 10,
                     settings_initial_window_size: 0x7fffffff)

      bytes.should eq f.generate(SETTINGS)
    end

    it "should compress stream headers" do
      @conn.on(:frame) do |bytes|
        bytes.force_encoding('binary')
        bytes.should_not match('get')
        bytes.should_not match('http')
        bytes.should_not match('www.example.org') # should be huffman encoded
      end

      stream = @conn.new_stream
      stream.headers({
        ':method' => 'get',
        ':scheme' => 'http',
        ':authority' => 'www.example.org',
        ':path'   => '/resource'
      })
    end

    it "should generate CONTINUATION if HEADERS is too long" do
      headers = []
      @conn.on(:frame) do |bytes|
        bytes.force_encoding('binary')
        # bytes[3]: frame's type field
        [1,5,9].include?(bytes[3].ord) and headers << f.parse(bytes)
      end

      stream = @conn.new_stream
      stream.headers({
        ':method' => 'get',
        ':scheme' => 'http',
        ':authority' => 'www.example.org',
        ':path'   => '/resource',
        'custom' => 'q' * 44000,
      }, end_stream: true)
      headers.size.should eq 3
      headers[0][:type].should eq :headers
      headers[1][:type].should eq :continuation
      headers[2][:type].should eq :continuation
      headers[0][:flags].should eq [:end_stream]
      headers[1][:flags].should eq []
      headers[2][:flags].should eq [:end_headers]
    end

    it "should not generate CONTINUATION if HEADERS fits exactly in a frame" do
      headers = []
      @conn.on(:frame) do |bytes|
        bytes.force_encoding('binary')
        # bytes[3]: frame's type field
        [1,5,9].include?(bytes[3].ord) and headers << f.parse(bytes)
      end

      stream = @conn.new_stream
      stream.headers({
        ':method' => 'get',
        ':scheme' => 'http',
        ':authority' => 'www.example.org',
        ':path'   => '/resource',
        'custom' => 'q' * 18682, # this number should be updated when Huffman table is changed
      }, end_stream: true)
      headers[0][:length].should eq @conn.remote_settings[:settings_max_frame_size]
      headers.size.should eq 1
      headers[0][:type].should eq :headers
      headers[0][:flags].should include(:end_headers)
      headers[0][:flags].should include(:end_stream)
    end

    it "should not generate CONTINUATION if HEADERS fits exactly in a frame" do
      headers = []
      @conn.on(:frame) do |bytes|
        bytes.force_encoding('binary')
        # bytes[3]: frame's type field
        [1,5,9].include?(bytes[3].ord) and headers << f.parse(bytes)
      end

      stream = @conn.new_stream
      stream.headers({
        ':method' => 'get',
        ':scheme' => 'http',
        ':authority' => 'www.example.org',
        ':path'   => '/resource',
        'custom' => 'q' * 18682, # this number should be updated when Huffman table is changed
      }, end_stream: true)
      headers[0][:length].should eq @conn.remote_settings[:settings_max_frame_size]
      headers.size.should eq 1
      headers[0][:type].should eq :headers
      headers[0][:flags].should include(:end_headers)
      headers[0][:flags].should include(:end_stream)
    end

    it "should generate CONTINUATION if HEADERS exceed the max payload by one byte" do
      headers = []
      @conn.on(:frame) do |bytes|
        bytes.force_encoding('binary')
        [1,5,9].include?(bytes[3].ord) and headers << f.parse(bytes)
      end

      stream = @conn.new_stream
      stream.headers({
        ':method' => 'get',
        ':scheme' => 'http',
        ':authority' => 'www.example.org',
        ':path'   => '/resource',
        'custom' => 'q' * 18683, # this number should be updated when Huffman table is changed
      }, end_stream: true)
      headers[0][:length].should eq @conn.remote_settings[:settings_max_frame_size]
      headers[1][:length].should eq 1
      headers.size.should eq 2
      headers[0][:type].should eq :headers
      headers[1][:type].should eq :continuation
      headers[0][:flags].should eq [:end_stream]
      headers[1][:flags].should eq [:end_headers]
    end
  end

  context "connection management" do
    it "should raise error on invalid connection header" do
      srv = Server.new
      expect { srv << f.generate(SETTINGS) }.to raise_error(HandshakeError)

      srv = Server.new
      expect {
        srv << CONNECTION_PREFACE_MAGIC
        srv << f.generate(SETTINGS)
      }.to_not raise_error
    end

    it "should respond to PING frames" do
      @conn << f.generate(SETTINGS)
      @conn.should_receive(:send) do |frame|
        frame[:type].should eq :ping
        frame[:flags].should eq [:ack]
        frame[:payload].should eq "12345678"
      end

      @conn << f.generate(PING)
    end

    it "should fire callback on PONG" do
      @conn << f.generate(SETTINGS)

      pong = nil
      @conn.ping("12345678") {|d| pong = d }
      @conn << f.generate(PONG)
      pong.should eq "12345678"
    end

    it "should fire callback on receipt of GOAWAY" do
      last_stream, payload, error = nil
      @conn << f.generate(SETTINGS)
      @conn.on(:goaway) {|s,e,p| last_stream = s; error = e; payload = p}
      @conn << f.generate(GOAWAY.merge({last_stream: 17, payload: "test"}))

      last_stream.should eq 17
      error.should eq :no_error
      payload.should eq "test"
    end

    it "should raise error when opening new stream after sending GOAWAY" do
      @conn.goaway
      expect { @conn.new_stream }.to raise_error(ConnectionClosed)
    end

    it "should raise error when opening new stream after receiving GOAWAY" do
      @conn << f.generate(SETTINGS)
      @conn << f.generate(GOAWAY)
      expect { @conn.new_stream }.to raise_error(ConnectionClosed)
    end

    it "should process connection management frames after GOAWAY" do
      @conn << f.generate(SETTINGS)
      @conn << f.generate(HEADERS)
      @conn << f.generate(GOAWAY)
      @conn << f.generate(HEADERS.merge({stream: 7}))
      @conn << f.generate(PUSH_PROMISE)

      @conn.active_stream_count.should eq 1
    end

    it "should raise error on frame for invalid stream ID" do
      @conn << f.generate(SETTINGS)

      expect {
        @conn << f.generate(DATA.dup.merge({:stream => 31}))
      }.to raise_error(ProtocolError)
    end

    it "should send GOAWAY frame on connection error" do
      stream = @conn.new_stream

      @conn.should_receive(:encode) do |frame|
        frame[:type].should eq :settings
        [frame]
      end
      @conn.should_receive(:encode) do |frame|
        frame[:type].should eq :goaway
        frame[:last_stream].should eq stream.id
        frame[:error].should eq :protocol_error
        [frame]
      end

      expect { @conn << f.generate(DATA) }.to raise_error(ProtocolError)
    end
  end

  context "API" do
    it ".settings should emit SETTINGS frames" do
      @conn.should_receive(:send) do |frame|
        frame[:type].should eq :settings
        frame[:payload].should eq([
          [:settings_max_concurrent_streams, 10],
          [:settings_initial_window_size, 0x7fffffff],
        ])
        frame[:stream].should eq 0
      end

      @conn.settings(settings_max_concurrent_streams: 10,
                     settings_initial_window_size: 0x7fffffff)
    end

    it ".ping should generate PING frames" do
      @conn.should_receive(:send) do |frame|
        frame[:type].should eq :ping
        frame[:payload].should eq "somedata"
      end

      @conn.ping("somedata")
    end

    it ".goaway should generate GOAWAY frame with last processed stream ID" do
      @conn << f.generate(SETTINGS)
      @conn << f.generate(HEADERS.merge({stream: 17}))

      @conn.should_receive(:send) do |frame|
        frame[:type].should eq :goaway
        frame[:last_stream].should eq 17
        frame[:error].should eq :internal_error
        frame[:payload].should eq "payload"
      end

      @conn.goaway(:internal_error, "payload")
    end

  end
end<|MERGE_RESOLUTION|>--- conflicted
+++ resolved
@@ -307,7 +307,7 @@
       end
     end
 
-    it "should raise connection error on encode exception" do
+    it "should raise compression error on encode of invalid frame" do
       @conn << f.generate(SETTINGS)
       stream = @conn.new_stream
 
@@ -316,14 +316,10 @@
       }.to raise_error(CompressionError)
     end
 
-    it "should raise connection error on decode exception" do
-      @conn << f.generate(SETTINGS)
-<<<<<<< HEAD
-      frame = f.generate(HEADERS.dup)
-      @conn.instance_eval{@framer}.should_receive(:parse).and_raise(CompressionError.new)
-=======
+    it "should raise connection error on decode of invalid frame" do
+      @conn << f.generate(SETTINGS)
       frame = f.generate(DATA.dup) # Receiving DATA on unopened stream 1 is an error.
->>>>>>> 2c196cf1
+      # Connection errors emit protocol error frames
       expect { @conn << frame }.to raise_error(ProtocolError)
     end
 
